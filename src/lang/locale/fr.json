--- conflicted
+++ resolved
@@ -1,5 +1,4 @@
 {
-<<<<<<< HEAD
     "Home":{
       "record":"Record",
       "historyBtn":"Historique",
@@ -114,143 +113,5 @@
     "Demo":{
       "message":"Tu souhaites contribuer au projet et le rendre meilleur, ton aide est la bienvenue :  Traduction 🔠, Créateur de carte 🌍, Code 💻, Idée 💡, Beta test 👀.",
       "btn":"Rejoins-nous"
-=======
-    "Home": {
-        "record": "Record",
-        "historyBtn": "Historique",
-        "about": "A PROPOS",
-        "searchBar": {
-            "customLoaded": "Une carte personnalisée a été chargée",
-            "enterCity": "Saisissez une ville, une région ou un pays"
-        },
-        "aboutDescriptions": {
-            "1": "GeoGuess est un jeu gratuit sans publicité.                  Les joueurs s'affrontent en 5 manches pour deviner la plus proche position d'où ils ont été placés aléatoirement.                 Vous pouvez partager votre score sur les réseaux Sociaux comme Facebook et Twitter.                 Vous pouvez jouer avec vos amis en multijoueurs.                 Le premier joueur crée une salle et décide de sa taille. Une fois créée, les autres joueurs pourront rejoindre la salle à partir de son nom et jouer tous ensemble.",
-            "2": "Ce jeu est issu de "
-        },
-        "customMap": "CARTE PERSONNALISÉE",
-        "customMapDescriptions": {
-            "1": "Vous pouvez limiter les positions aléatoires à une ville, région ou pays via la barre de recherche.",
-            "2": "Dans le mode multijoueur, le premier joueurs définit l'emplacement.",
-            "3": "Par ailleurs, il vous est possible de créer vos propres cartes avec ",
-            "4": "fichier.",
-            "5": "Insérer le contenu du fichier via le bouton :",
-            "6": "Une sélection de cartes personnalisées : "
-        },
-        "limitation": "LIMITATION",
-        "limitationDescription": "Actuellement, j'ai fixé un quota par jour afin que le coût du jeu ne soit pas élevé.            Si la carte ne se charge pas, cela signifie que le quota a été dépassé.            Il est réinitialisé à minuit (heure du pacifique). Désolé pour le dérangement.             Le jeu est open source, ainsi il vous est possible de créer votre propre jeu pour y jouer sans limite.",
-        "play": "Jouer"
-    },
-    "StreetView": {
-        "nearby": {
-            "title": "Position Proche",
-            "message": "Malheureusement, nous n'avons pu trouver une position à l'emplacement défini. Toutefois, nous en avons trouvé une proche 😉"
-        },
-        "waitForOtherPlayers": "En attente des autres joueurs...",
-        "redirectToHomePage": "Redirection vers la page d'accueil...",
-        "exitGame": "Vous êtes forcé de quitter le jeu. Redirection vers la page d'accueil dans 5 secondes...",
-        "waitForOtherPlayersToFinish": "En attente des autres joueurs pour finir la partie..."
-    },
-    "Maps": {
-        "makeGuess": "FAIRE UN CHOIX",
-        "guess": "DEVINER",
-        "nextRound": "MANCHE SUIVANTE",
-        "viewSummary": "VOIR LE RÉSUMÉ",
-        "exit": "QUITTER",
-        "reset": "RÉINIT.",
-        "playAgain": "REJOUER",
-        "infoWindow": {
-            "Distance": "Distance",
-            "Points": "Points"
-        }
-    },
-    "Header": {
-        "language": "Langue",
-        "about": "A propos",
-        "limitation": "Limitation",
-        "contact": "Contact"
-    },
-    "HeaderGame": {
-        "room": "SALLE",
-        "round": "MANCHE",
-        "distance": "DISTANCE",
-        "kmaway": "{value} km",
-        "score": "SCORE"
-    },
-    "next": "SUIVANT",
-    "cancel": "ANNULER",
-    "DialogCustomMap": {
-        "title": "Carte personnalisée",
-        "invalid": "GeoJSON invalide",
-        "text": "Texte",
-        "url": "Lien",
-        "file": "Fichier",
-        "edit": "Editer la carte",
-        "fileLabel": "Selectionner un fichier GeoJSON"
-    },
-    "History": {
-        "title": "Historique",
-        "date": "Date",
-        "mode": "Mode",
-        "time": "Temps",
-        "distance": "Distance",
-        "points": "Points",
-        "rank": "Classement",
-        "search": "Rechercher"
-    },
-    "DialogRoom": {
-        "singlePlayer": "Un joueur",
-        "withFriends": "Avec des amis",
-        "invalidRoomName": "Nom invalide. Veuillez en choisir un autre.",
-        "inProgress": "Le premier joueur est en train de créer la salle. Veuillez patienter puis recommencer.",
-        "roomIsFull": "La salle est déjà pleine. Essayez une autre."
-    },
-    "CardRoomName": {
-        "title": "Saisir le nom de la salle."
-    },
-    "CardRoomPlayerName": {
-        "title": "Saisir votre pseudo.",
-        "anonymousPlayerName": "Anonyme 🕵"
-    },
-    "CardRoomSize": {
-        "title": "Saisir la taille de la salle."
-    },
-    "CardRoomTime": {
-        "title": "Saisir le temps maximum par manche.",
-        "infinite": "Infini"
-    },
-    "CardRoomSettings": {
-        "title": "Paramètre de la partie",
-        "modeLabel": "Choisissez le mode de jeu",
-        "timeAttackLabel": "TimeAttack (démo)"
-    },
-    "CardRoomDifficulty": {
-        "title": "Saisir la difficulté.",
-        "easy": "Facile (monde)",
-        "medium": "Moyen (pays)",
-        "hard": "Difficile (ville)"
-    },
-    "DialogSummary": {
-        "summaryMsgSinglePoints": "Votre score est de <strong>{points}</strong> points!",
-        "summaryMsgSingleDistance": "Vous êtes à <strong>{distance}</strong> km !",
-        "summaryMsgMultiPoints": "<strong>{playerName}</strong> marque <strong>{points}</strong> points ! ",
-        "summaryMsgMultiDistance": "(<strong>{distance}</strong> km)",
-        "viewDetails": "Voir les détails"
-    },
-    "Footer": {
-        "under": "sous",
-        "privacyPolicy": "Politique de confidentialité"
-    },
-    "urlCopied": "Url copiée",
-    "DetailsMap": {
-        "moreInfo": "En savoir plus"
-    },
-    "modes": {
-        "classic": "Classique",
-        "country": "Pays"
-    },
-    "Demo": {
-        "message": "Tu souhaites contribuer au projet et le rendre meilleur, ton aide est la bienvenue :  Traduction 🔠, Créateur de carte 🌍, Code 💻, Idée 💡, Beta test 👀.",
-        "btn": "Rejoins-nous"
->>>>>>> 59a1f5da
     }
 }