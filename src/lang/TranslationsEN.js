--- conflicted
+++ resolved
@@ -116,7 +116,6 @@
             title: 'Set a time limitation.',
             infinite: 'Infinite',
         },
-<<<<<<< HEAD
         CardRoomSettings: {
             title: 'Game Settings',
         },
@@ -126,8 +125,6 @@
             medium: 'medium (country)',
             hard: 'hard (city)',
         },
-=======
->>>>>>> e5deff60
         DialogSummary: {
             summaryMsgSingle:
                 'You are <strong>{distance}</strong> km away! Your score is <strong>{points}</strong> points!',
