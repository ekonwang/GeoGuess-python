--- conflicted
+++ resolved
@@ -1,32 +1,19 @@
 import Vue from 'vue';
 import VueI18n from 'vue-i18n';
 
-<<<<<<< HEAD
 import en from './TranslationsEN'
 import ja from './TranslationsJA'
 import fr from './TranslationsFR'
 import cs from './TranslationsCS'
 import de from './TranslationsDE'
 import es from './TranslationsES'
-=======
-import en from './TranslationsEN';
-import ja from './TranslationsJA';
-import fr from './TranslationsFR';
-import cs from './TranslationsCS';
-import de from './TranslationsDE';
->>>>>>> 71369a2e
 
 Vue.use(VueI18n);
 
-<<<<<<< HEAD
 const translations = Object.assign(en, ja, fr, cs, de, es)
 
 const languages = ['en', 'ja', 'fr', 'cs', 'de', 'es']
-=======
-const translations = Object.assign(en, ja, fr, cs, de);
 
-const languages = ['en', 'ja', 'fr', 'cs', 'de'];
->>>>>>> 71369a2e
 
 export function checkLanguage(language) {
     return navigator.language.split('-')[0] == language;
