<template>
    <v-dialog
        persistent
        :fullscreen="$viewport.width < 450"
        v-model="dialogRoom"
        max-width="800"
    >
        <template v-slot:activator="{ on }">
            <v-btn
                class="dialog-room__btn"
                rounded
                :color="singlePlayer ? 'primary' : 'secondary'"
                large
                v-on="on"
            >
                {{
                    singlePlayer
                        ? $t('DialogRoom.singlePlayer')
                        : $t('DialogRoom.withFriends')
                }}
            </v-btn>
        </template>
        <component
            :is="currentComponent"
            :singlePlayer="singlePlayer"
            :errorMessage="errorMessage"
            :placeGeoJson="placeGeoJson"
            :loadingGeoJson="loadingGeoJson"
            @searchRoom="searchRoom"
            @setPlayerName="setPlayerName"
<<<<<<< HEAD
            @setSettings="setSettings"
=======
>>>>>>> e5deff60
            @cancel="cancel"
        />
    </v-dialog>
</template>

<script>
import firebase from 'firebase/app';
import 'firebase/database';

import CardRoomName from '@/components/widgets/card/CardRoomName';
<<<<<<< HEAD
import CardRoomSettings from '@/components/widgets/card/CardRoomSettings';
=======
import CardRoomSize from '@/components/widgets/card/CardRoomSize';
import CardRoomTime from '@/components/widgets/card/CardRoomTime';
>>>>>>> e5deff60
import CardRoomPlayerName from '@/components/widgets/card/CardRoomPlayerName';
import { mapState, mapActions } from 'vuex';
import { point } from '@turf/helpers';
import distance from '@turf/distance';
import bbox from '@turf/bbox';

export default {
    props: {
        geoJson: {
            default: null,
            type: Object,
        },
        place: {
            default: '',
            type: String,
        },
        singlePlayer: {
            default: false,
            type: Boolean,
        },
    },
    data() {
        return {
            roomSize: 2,
            placeGeoJson: null,
            dialogRoom: false,
            errorMessage: '',
            room: null,
            roomName: '',
            currentComponent: this.singlePlayer ? 'settings' : 'roomName',
            timeLimitation: null,
            difficulty: null,
            bboxObj: null,
            loadingGeoJson: false,
            firstPlayer: false,
            mode: 'normal',
        };
    },
    computed: {
        ...mapState({
            openDialogSinglePlayer: (state) =>
                state.homeStore.openDialogSinglePlayer,
            openDialogMultiPlayer: (state) =>
                state.homeStore.openDialogMultiPlayer,
        }),
    },
    watch: {
        openDialogSinglePlayer(val) {
            if (this.singlePlayer && val) {
                this.dialogRoom = true;
                this.resetSinglePlayer();
            }
        },
        openDialogMultiPlayer(val) {
            if (!this.singlePlayer && val) {
                this.dialogRoom = true;
                this.resetMultiPlayer();
            }
        },
        dialogRoom(val) {
            if (val && this.currentComponent === 'settings') {
                this.loadGeoJSON();
            }
        },
        currentComponent(val) {
            if (val === 'settings' && this.dialogRoom == true) {
                this.loadGeoJSON();
            }
        },
    },
    mounted() {
        if (!this.singlePlayer && this.$route.params.roomName) {
            this.searchRoom(this.$route.params.roomName, () => {
                this.dialogRoom = true;
            });
        }
    },
    components: {
        roomName: CardRoomName,
<<<<<<< HEAD
        settings: CardRoomSettings,
=======
        roomSize: CardRoomSize,
        timeLimitation: CardRoomTime,
>>>>>>> e5deff60
        playerName: CardRoomPlayerName,
    },
    methods: {
        ...mapActions(['resetSinglePlayer', 'resetMultiPlayer']),
        loadGeoJSON() {
            if (this.place != null && this.place != '' && !this.geoJson) {
                this.getPlaceGeoJSON(this.place);
            } else {
                if (this.geoJson != '') {
                    this.placeGeoJson = this.geoJson;
                    this.setDifficulty();
                }
            }
        },
        getPlaceGeoJSON(place) {
            if (this.loadingGeoJson) {
                return;
            }
            this.loadingGeoJson = true;
            this.axios
                .get(
                    `https://nominatim.openstreetmap.org/search/${encodeURIComponent(
                        place
                    )}?format=geojson&limit=1&polygon_geojson=1`
                )
                .then((res) => {
                    if (
                        res &&
                        res.status === 200 &&
                        res.data.features.length > 0
                    ) {
                        this.placeGeoJson = res.data.features[0];
                        this.setDifficulty();
                    }
                    this.errorMessage = 'No Found Location';
                })
                .finally(() => {
                    this.loadingGeoJson = false;
                });
        },
        searchRoom(roomName, after) {
            if (roomName == '') {
                this.errorMessage = this.$t('DialogRoom.invalidRoomName');
            } else {
                this.room = firebase.database().ref(roomName);

                // Save room name so it can be used in setPlayerName()
                this.roomName = roomName;

                this.room.once('value', (snapshot) => {
                    var numberOfPlayers = snapshot
                        .child('playerName')
                        .numChildren();
                    this.playerNumber = numberOfPlayers + 1;

                    if (numberOfPlayers == 0) {
                        // Put the tentative player's name into the room node
                        // So that other player can't enter as the first player while the player decide the name and room size
                        this.room.child('playerName').update(
                            {
                                player1: 'player1',
                            },
                            (error) => {
                                if (!error) {
                                    // Put the timestamp the room is created so the expired rooms can be removed by cloud function
                                    this.room.update({
                                        createdAt:
                                            firebase.database.ServerValue
                                                .TIMESTAMP,
                                    });
                                    this.firstPlayer = true;
                                    this.currentComponent = 'settings';
                                }
                            }
                        );
                    } else if (
                        !snapshot.hasChild('size') ||
                        !snapshot.hasChild('streetView')
                    ) {
                        // Prevent other players from getting into the room earlier than the first player
                        this.errorMessage = this.$t('DialogRoom.inProgress');
                    } else if (
                        numberOfPlayers >= snapshot.child('size').val()
                    ) {
                        this.errorMessage = this.$t('DialogRoom.roomIsFull');
                    } else {
                        // Put other player's tentative name
                        this.room
                            .child('playerName/player' + this.playerNumber)
                            .set('player' + this.playerNumber, (error) => {
                                if (!error) {
                                    this.currentComponent = 'playerName';
                                }
                            });
                    }
                    if (after) {
                        after();
                    }
                });
            }
        },
        setSettings(timeLimitation, mode, roomSize) {
            this.timeLimitation = timeLimitation;
            this.roomSize = roomSize;
            this.mode = mode;
            if (this.singlePlayer) {
                this.$router.push({
                    name: 'street-view',
                    params: {
                        time: this.timeLimitation,
                        difficulty: this.difficulty,
                        placeGeoJson: this.placeGeoJson,
                        modeSelected: mode,
                        bboxObj: this.bboxObj,
                    },
                });
            } else {
                this.room.update(
                    {
                        timeLimitation: this.timeLimitation,
                        difficulty: this.difficulty,
                        bbox: this.bboxObj,
                        mode,
                        size: this.roomSize,
                    },
                    (error) => {
                        if (!error) {
                            this.currentComponent = 'playerName';
                        }
                    }
                );
            }
        },
        setTimeLimitation(timeLimitation) {
            this.timeLimitation = timeLimitation;
        },
        setDifficulty() {
            if (this.placeGeoJson) {
                this.bboxObj = bbox(this.placeGeoJson);
                const bboxPlace = Object.values(this.bboxObj);
                const from = point(bboxPlace.slice(0, 2));
                const to = point(bboxPlace.slice(2, 4));

                const distanceMax = distance(from, to);

                this.difficulty = distanceMax / 10;
            } else {
                this.difficulty = 2000;
            }
        },
        setPlayerName(playerName) {
            if (playerName === '') {
                playerName = this.$t('CardRoomPlayerName.anonymousPlayerName');
            }
            this.room
                .child('playerName/player' + this.playerNumber)
                .set(playerName, (error) => {
                    if (!error) {
                        let gameParams = {};
                        if (this.firstPlayer) {
                            gameParams = {
                                difficulty: this.difficulty,
                                bboxObj: this.bboxObj,
                                modeSelected: this.mode,
                            };
                            this.startGameMultiplayer(playerName, gameParams);
                        } else {
                            this.room.once('value', (snapshot) => {
                                gameParams = {
                                    difficulty: snapshot
                                        .child('difficulty')
                                        .val(),
                                    bboxObj: snapshot.child('bbox').val(),
                                    modeSelected: snapshot.child('mode').val(),
                                };
                                this.startGameMultiplayer(
                                    playerName,
                                    gameParams
                                );
                            });
                        }
                    }
                });
        },
        startGameMultiplayer(playerName, gameParams) {
            // Start the game
            this.$router.push({
                name: 'with-friends',
                params: {
                    ...gameParams,
                    roomName: this.roomName,
                    playerName,
                    playerNumber: this.playerNumber,
                    placeGeoJson: this.placeGeoJson,
                    multiplayer: true,
                },
            });
        },
        cancel() {
            // Reset
            (this.currentComponent = this.singlePlayer
                ? 'settings'
                : 'roomName'),
                (this.roomName = '');
            this.errorMessage = '';

            this.firstPlayer = false;

            // Remove the room
            this.dialogRoom = false;
            if (this.room != null) {
                if (this.playerNumber == 1) {
                    // Remove the entire node if the player is the first player
                    this.room.remove();
                } else {
                    // Remove only the player's name node if the player isn't the first player
                    this.room
                        .child('playerName/player' + this.playerNumber)
                        .remove();
                }
            }
        },
    },
};
</script>
<style scoped>
.dialog-room__btn {
    width: 40%;
    padding: 0 5em;
    font-size: 1.1rem;
}
</style><|MERGE_RESOLUTION|>--- conflicted
+++ resolved
@@ -28,10 +28,7 @@
             :loadingGeoJson="loadingGeoJson"
             @searchRoom="searchRoom"
             @setPlayerName="setPlayerName"
-<<<<<<< HEAD
             @setSettings="setSettings"
-=======
->>>>>>> e5deff60
             @cancel="cancel"
         />
     </v-dialog>
@@ -42,12 +39,7 @@
 import 'firebase/database';
 
 import CardRoomName from '@/components/widgets/card/CardRoomName';
-<<<<<<< HEAD
 import CardRoomSettings from '@/components/widgets/card/CardRoomSettings';
-=======
-import CardRoomSize from '@/components/widgets/card/CardRoomSize';
-import CardRoomTime from '@/components/widgets/card/CardRoomTime';
->>>>>>> e5deff60
 import CardRoomPlayerName from '@/components/widgets/card/CardRoomPlayerName';
 import { mapState, mapActions } from 'vuex';
 import { point } from '@turf/helpers';
@@ -127,12 +119,7 @@
     },
     components: {
         roomName: CardRoomName,
-<<<<<<< HEAD
         settings: CardRoomSettings,
-=======
-        roomSize: CardRoomSize,
-        timeLimitation: CardRoomTime,
->>>>>>> e5deff60
         playerName: CardRoomPlayerName,
     },
     methods: {
