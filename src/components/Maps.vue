<template>
<<<<<<< HEAD
  <div id="container-map" 
      :class="[(($viewport.width >= 450 && (activeMap|| pinActive)) || isMakeGuessButtonClicked) ? 'container-map--active': '', (printMapFull) ? 'container-map--full': '', `container-map--size-${size}`]"
      @mouseover="activeMap = true"
      @mouseleave="activeMap = false"
    >
    <div class="container-map_controls">
      <div class="container-map_btns">
        <v-btn fab x-small @click="size--" :disabled="size<2">
            <v-icon dark>mdi-arrow-bottom-left</v-icon>
          </v-btn>

        <v-btn fab x-small @click="size++" :disabled="size>3">
            <v-icon dark >mdi-arrow-top-right</v-icon>
          </v-btn>

        <v-btn fab x-small  @click="pinActive = !pinActive">
          <v-icon dark >mdi-pin{{(pinActive)? '-off': ''}}</v-icon>
        </v-btn>
      </div>
=======
  <div>
    <div
      id="map"
      @mouseover="mouseOverMap"
      @mouseleave="mouseOutMap">
>>>>>>> 3ef81c17
    </div>
    <v-btn
      id="hide-map-button"
      v-if="$viewport.width < 450 && !isGuessButtonClicked && isMakeGuessButtonClicked"
      fab
      x-small
      color="red"
      @click="hideMap"
      >
      <v-icon color="white">mdi-close</v-icon>
    </v-btn>
    <div 
      id="map">
    </div>
    <button
      id="make-guess-button"
      v-if="$viewport.width < 450 && !isGuessButtonClicked && !isMakeGuessButtonClicked"
<<<<<<< HEAD
      @click="showMap"
      >
      MAKE GUESS
    </button>
    <div>
      <button
        id="reset-button"
        :disabled="isGuessButtonClicked || (!!this.room && !isReady)"
        v-if="!isNextButtonVisible && !isSummaryButtonVisible && !isExitButtonVisible && ($viewport.width > 450 || isMakeGuessButtonClicked)"
        @click="resetLocation"
        >RESET
      </button>
      <button
        id="guess-button"
        :disabled="selectedLatLng == null || isGuessButtonClicked || (!!this.room && !isReady)"
        v-if="!isNextButtonVisible && !isSummaryButtonVisible && !isExitButtonVisible && ($viewport.width > 450 || isMakeGuessButtonClicked)"
        @click="selectLocation"
        >GUESS
      </button>
    </div>
=======
      @click="showMap">
      {{ $t('Maps.makeGuess') }}
    </button>
    <button
      id="guess-button"
      :disabled="selectedLatLng == null || isGuessButtonClicked"
      v-if="!isGuessButtonClicked && ($viewport.width > 450 || isMakeGuessButtonClicked)"
      @click="selectLocation"
      >{{ $t('Maps.guess') }}
    </button>
>>>>>>> 3ef81c17
    <button
      id="next-button"
      :disabled="!isNextButtonEnabled"
      :style="{ backgroundColor: isNextButtonEnabled ? '#F44336' : '#B71C1C' }"
      v-if="isNextButtonVisible"
      @click="goToNextRound"
      >{{ $t('Maps.nextRound') }}
    </button>
    <button
      id="summary-button"
      v-if="isSummaryButtonVisible"
      @click="dialogSummary = true"
      >{{ $t('Maps.viewSummary') }}
    </button>
<<<<<<< HEAD
    
    <div>
      <button
        id="summary-button"
        v-bind:class="{ 'w-50': !this.room}"
        v-if="isExitButtonVisible"
        @click="finishGame"
        >EXIT
      </button>
            
      <button
        v-if="isExitButtonVisible && !this.room"
        id="play-again-button"
        class="w-50"
        @click="playAgain">PLAY AGAIN
      </button>
    </div>
            
=======
>>>>>>> 3ef81c17
    <DialogSummary
      :dialogSummary="dialogSummary"
      :summaryTexts="summaryTexts"
      :score="score"
      :points="points"
      :game="game"
      :multiplayer="!!this.room"
      @viewDetails="viewDetails"
      @finishGame="finishGame" />
  </div>
</template>

<script>
<<<<<<< HEAD
  import firebase from 'firebase/app'
  import 'firebase/database'

  import DialogSummary from '@/components/DialogSummary'
=======
  import DialogSummary from '@/components/widgets/dialog/DialogSummary'
>>>>>>> 3ef81c17

  export default {
    props: [
      'randomLatLng',
      'roomName',
      'playerNumber',
      'isReady',
      'round',
      'score',
      'points',
      'timeLimitation',
      'difficulty',
    ],
    components: {
      DialogSummary,
    },
    data() {
      return {
        markers: [],
        polylines: [],
        summaryTexts: [],
        strokeColors: [
          '#F44336',
          '#76FF03',
          '#FFEB3B',
          '#FF4081',
          '#18FFFF',
        ],
        map: null,
        room: null,
        selectedLatLng: null,
        distance: null,
        isGuessButtonClicked: false,
        isMakeGuessButtonClicked: false,
        isSelected: false,
        isNextStreetViewReady: false,
        isNextButtonVisible: false,
        isSummaryButtonVisible: false,
        dialogSummary: false,
        activeMap: false,
        size: 2,
        pinActive: false,
        printMapFull: false,
        isExitButtonVisible: false,
        game: {
          multiplayer: !!this.roomName,
          date: new Date(),
          rounds:[]
        },
      }
    },
    computed: {
      isNextButtonEnabled() {
        if (this.playerNumber == 1 || !this.room) {
          return true
        } else {
          if (this.isNextStreetViewReady == true) {
            return true
          } else {
            return false
          }
        }
      }
    },
    methods: {
      playAgain() {
        window.location.reload()
      },
      showMap() {
        this.isMakeGuessButtonClicked = true
      },
      hideMap() {
        this.isMakeGuessButtonClicked = false
      },
      selectLocation() {
        this.calculateDistance()

        
        if(this.room){
          // Save the selected location into database
          // So that it uses for putting the markers and polylines
          this.room.child('guess/player' + this.playerNumber).set({
              latitude: this.selectedLatLng.lat(),
              longitude:this.selectedLatLng.lng()
          })
        }else{    
          // Put the marker on the random location
          this.putMarker(this.randomLatLng,  {
            icon: window.location.origin+'/img/icons/favicon-16x16.png'
          })
          // Show the polyline
          this.drawPolyline(this.selectedLatLng, 1) 
          
          this.setInfoWindow()
          this.printMapFull = true;  
          if(this.round >= 5){
            this.isSummaryButtonVisible = true;
          }else{
            this.isNextButtonVisible = true;
          }
          this.$emit('showResult')
        }
        // Clear the event
        google.maps.event.clearListeners(this.map, 'click')

        // Diable guess button and opacity of the map
        this.isGuessButtonClicked = true
        this.isSelected = true

        // Turn off the flag before the next button appears
        this.isNextStreetViewReady = false

      },
      selectRandomLocation(randomLatLng) {
        if(this.selectedLatLng == null){
          // set a random location if the player didn't select in time
          this.selectedLatLng = randomLatLng
          this.removeMarkers()
          this.putMarker(this.selectedLatLng)
        }
        this.selectLocation()
      },
      resetLocation(){
        this.$emit('resetLocation')
      },
      putMarker(position, info) {
        var marker = new google.maps.Marker({
          ...info,
          position: position,
          map: this.map,
        })
        this.markers.push(marker)
      },
      removeMarkers() {
        for (var i = 0; i < this.markers.length; i++) {
          this.markers[i].setMap(null)
        }
        this.markers = []
      },
      calculateDistance() {
        this.distance = Math.floor(google.maps.geometry.spherical.computeDistanceBetween(this.randomLatLng, this.selectedLatLng))

        console.log("calcule : "+this.difficulty)

        switch (this.difficulty) {
          case 0 :
            this.points = Math.floor((5000+5) * Math.exp(-(0.0005*this.distance/1000)))
            break

          case 1 :
            this.points = Math.floor((5000+5) * Math.exp(-(0.005*this.distance/1000)))
            break

          case 2 :
            this.points = Math.floor((5000+5) * Math.exp(-(0.05*this.distance/1000)))
            break
        }


        if (this.points > 5000) {
          this.points=5000;
        } else if (this.points < 0) {
          this.points = 0;
        }

        // Save the distance into firebase
        if(this.room){          
          this.room.child('round' + this.round + '/player' + this.playerNumber).set({
            latitude: this.selectedLatLng.lat(),
            longitude:this.selectedLatLng.lng(),
            distance: this.distance,
            points: this.points
          })
        }else{
          this.game.rounds.push({
            guess: this.selectedLatLng,
            position: this.randomLatLng,
            distance: this.distance,
            points: this.points
          })
        }

        this.$emit('calculateDistance', this.distance, this.points)
      },
      setInfoWindow(playerName = null, distance = this.distance, points = this.points, endGame= false) {
        let dataToDisplay =''
        if(playerName !== null)
          dataToDisplay+= '<b>' + playerName + '</b>' + ' is ';

        if(distance < 1000){
          dataToDisplay += '<b>' + distance + '</b> m away!';
        }else{
          dataToDisplay += '<b>' + distance / 1000  + '</b> km away!';
        }

        dataToDisplay += ' You won <b>' + points + '</b> points!';

        var infoWindow = new google.maps.InfoWindow({
          content: dataToDisplay
        })
<<<<<<< HEAD
        infoWindow.open(this.map, this.markers[(playerName || endGame) ? this.markers.length - 1: 0])
      },
      drawPolyline(selectedLatLng, i=0, randomLatLng= this.randomLatLng) {
        var polyline = new google.maps.Polyline({
          path: [selectedLatLng, randomLatLng],
          strokeColor: this.strokeColors[i%this.strokeColors.length],
=======
        infoWindow.open(this.map, this.markers[0])
      },
      drawPolyline() {
        this.polyline = new google.maps.Polyline({
          path: [this.selectedLatLng, this.randomLatLng],
          strokeColor: '#FF0000',
>>>>>>> 3ef81c17
        })
        polyline.setMap(this.map)
        this.polylines.push(polyline)
      },
      removePolylines() {
        for (var i = 0; i < this.polylines.length; i++) {
          this.polylines[i].setMap(null)
        }
      },
      startNextRound() {
        this.map.addListener('click', (e) => {
          // Clear the previous marker when clicking the map
          this.removeMarkers()

          // Show the new marker
          this.putMarker(e.latLng)

          // Save latLng
          this.selectedLatLng = e.latLng
        })   
      },
      goToNextRound() {
        // Reset
        this.selectedLatLng = null
        this.isGuessButtonClicked = false
        this.isSelected = false
        this.isNextButtonVisible = false

        if (this.$viewport.width < 450) {
          // Hide the map if the player is on mobile
          this.hideMap()
        }

        this.printMapFull = false;
        this.removeMarkers()
        this.removePolylines()

        // Replace the streetview with the next one
        this.$emit('goToNextRound')
      },
      finishGame() {
        this.isExitButtonVisible = true
        this.dialogSummary = false
        if(this.room)
          this.room.child('isGameDone/player' + this.playerNumber).set(true)
        this.$emit('finishGame')
      },
      viewDetails(){
        this.removeMarkers()
        this.removePolylines()
        this.isSummaryButtonVisible = false
        this.dialogSummary = false
        this.isExitButtonVisible = true
        if(!this.room){
          this.game.rounds.forEach(({guess, position, distance, points})=> {
            this.putMarker(position, {        
              icon: window.location.origin+'/img/icons/favicon-16x16.png'
            })
            this.drawPolyline(guess,0,position)
            this.putMarker(guess)
            this.setInfoWindow(null, distance, points, true)
          })

<<<<<<< HEAD
        }
        else {
          this.room.on('value', (snapshot) => {
            // Check if the room is already removed
            if (snapshot.hasChild('active')) {
              snapshot.child('streetView').forEach((round) => {
                    
                let lat = round.child('latitude').val();
                let lng = round.child('longitude').val();
                let latLng = new google.maps.LatLng({lat: lat, lng: lng});
                this.putMarker(latLng, {        
                  icon: window.location.origin+'/img/icons/favicon-16x16.png'
                })
                let i =0;
                snapshot.child('playerName').forEach((player) => {
                      
                  let playerName = player.val()
                  let latitudeG = snapshot.child(round.key + '/'+player.key+'/latitude').val()
                  let longitudeG = snapshot.child(round.key + '/'+player.key+'/longitude').val()
                  let distance = snapshot.child(round.key + '/' +player.key+'/distance').val()
                  let points = snapshot.child(round.key + '/' +player.key+'/points').val()
                  let latLngG = new google.maps.LatLng({lat: latitudeG, lng: longitudeG});
                  this.drawPolyline(latLngG, i, latLng)
                  this.putMarker(latLngG, {
                    label: (playerName && playerName.length > 0) ? playerName[0].toUpperCase() : '',
                  })
                  this.setInfoWindow(playerName, distance, points)
                      
                  i++
                });

              });
            }
=======
        this.$emit('playAgain')
      },
      mouseOverMap() {
        // Focus on map
        if (this.$viewport.width > 450) {
          document.getElementById('map').style.opacity = 1.0
          document.getElementById('map').style.transform = 'scale(1)'
        }
      },
      mouseOutMap() {
        // Focus on map while the player selected a location
        // Otherwise set the opacity of the map
        if (this.isSelected == false && this.$viewport.width > 450) {
          document.getElementById('map').style.opacity = 0.7
          document.getElementById('map').style.transform = 'scale(0.75)'
        }
      }
    },
    watch: {
      randomLatLng: function(newVal, oldVal) {
        // Enable click event when a random streetview is set
        if (newVal != null) {
          const that = this
          that.map.addListener('click', (e) => {
            // Clear the previous marker when clicking the map
            that.removeMarkers()

            // Show the new marker
            that.putMarker(e.latLng)

            // Save latLng
            that.selectedLatLng = e.latLng
>>>>>>> 3ef81c17
          })
        }
      }
    },
    mounted() {
      this.map = new google.maps.Map(document.getElementById('map'), {
          center: {lat: 37.869260, lng: -122.254811},
          zoom: 1,
          fullscreenControl: false,
          mapTypeControl: false,
          streetViewControl: false,        
      })
      
      this.game.timeLimitation = this.timeLimitation;
      this.game.difficulty = this.difficulty;

      if(this.roomName){
        this.room = firebase.database().ref(this.roomName)
        this.room.on('value', (snapshot) => {
          // Check if the room is already removed
          if (snapshot.hasChild('active')) {

            // Allow players to move on to the next round when every players guess locations
            if (snapshot.child('guess').numChildren() == snapshot.child('size').val()) {
              
              this.game.timeLimitation = this.timeLimitation;

              this.$emit('showResult')

              // Put markers and draw polylines on the map
              var i = 0
              var j = 1
              const players = {}
              snapshot.child('guess').forEach((childSnapshot) => {
                var lat = childSnapshot.child('latitude').val()
                var lng = childSnapshot.child('longitude').val()
                var latLng = new google.maps.LatLng({lat: lat, lng: lng});

                var playerName = snapshot.child('playerName').child(childSnapshot.key).val()
                var distance = snapshot.child('round' + this.round + '/player' + j+'/distance').val()
                var points = snapshot.child('round' + this.round + '/player' + j+'/points').val()
                players[playerName] = {
                  guess: latLng,
                  distance,
                  points,
                }
                this.drawPolyline(latLng, i)
                this.putMarker(latLng, {
                  label: (playerName && playerName.length > 0) ? playerName[0].toUpperCase() : '',
                })
                this.setInfoWindow(playerName, distance, points)
                i++
                j++
              })     

              this.game.rounds.push({
                position: this.randomLatLng,
                players,
              })
              this.putMarker(this.randomLatLng, {
                icon: window.location.origin+'/img/icons/favicon-16x16.png'
              })
              
              this.printMapFull = true;
              // Remove guess node every time the round is done
              this.room.child('guess').remove()

              if (this.round >= 5) {
                // Show summary button
                snapshot.child('finalPoints').forEach((childSnapshot) => {
                  var playerName = snapshot.child('playerName').child(childSnapshot.key).val()
                  var finalScore = snapshot.child('finalScore').child(childSnapshot.key).val()
                  var finalPoints = childSnapshot.val()
                  this.summaryTexts.push({
                    playerName: playerName,
                    finalScore: finalScore,
                    finalPoints: finalPoints
                  })
                })

                this.summaryTexts.sort((a,b) => parseInt(b.finalPoints)-parseInt(a.finalPoints))

                this.isSummaryButtonVisible = true

              } else {
                // Show next button
                this.isNextButtonVisible = true
              }
            }

            // Allow other players to move on to the next round when the next street view is set
            if (snapshot.child('streetView').numChildren() == this.round + 1) {
              this.isNextStreetViewReady = true
            }
          }
        })
      }
    },
  }
</script>

<style scoped lang="scss">
  #container-map{
    display: flex;
    flex-direction: column;
    position: absolute;
    bottom: 5px;
    left: 10px;
    z-index: 3;
    opacity: 0.7;
    width: var(--width);
    height: var(--height);
    z-index: 3;
    --aspect-ratio: 1.25;
    --inactive-width: 16vw;
    --active-width: 30vw;
    --active-height: calc(var(--active-width)/var(--aspect-ratio));
    --inactive-height: calc(var(--inactive-width)/var(--aspect-ratio));
    --height: var(--inactive-height);
    --width: var(--inactive-width);
    max-width: 100%;
    max-height: calc(100% - 150px);
    #map{
      width: 100%;
      height: 100%;
    }

    &.container-map--size-1{
      --active-width: 16vw;
    }
    &.container-map--size-3{
      --active-width: 45vw;
    }
    &.container-map--size-4{
      --active-width: 65vw;
    }
    &.container-map--active {
      opacity: 1;
      --width: var(--active-width);
      --height: var(--active-height);
      .container-map_controls{
        display: flex;

      }
    }
    &.container-map--full{
      opacity: 1;
      --active-width: 65vw;
      --inactive-width: 65vw;
      position: relative;
      margin: auto; 
      .container-map_controls{
        display: none;
      }
    }

    .container-map_controls{
        .container-map_btns{
          background-color: rgba(33,33,33);
          padding: 0.2rem;
          border-top-left-radius: 5%;
          border-top-right-radius: 5%;
        }
        button {
          width: 1.5rem;
          height: 1.5rem;
          margin: 0 0.5rem;
        }
        display: flex;
        flex-direction: row-reverse;
    }
  }

  
  #make-guess-button, #guess-button, #next-button, #summary-button, #reset-button, #play-again-button {
    border: none;
    border-radius: 5px;
    opacity: 0.8;
    color: white;
    font-size: 16px;
    text-decoration: none;
    text-align: center;
<<<<<<< HEAD
    padding: 10px 0;   
=======
    padding: 10px 60px;
>>>>>>> 3ef81c17
  }

  #make-guess-button, #guess-button {
    width: 75%;
  }

<<<<<<< HEAD
  #reset-button {
    width: 25%;
    background-color: #ff5e5e;
  }

  #next-button, #summary-button:not(.w-50) {
    width: 100%;
  }
  button.w-50{
    width: 50%;
=======
  #next-button, #summary-button {
    width: 480px;
  }

  #map {
    position: absolute;
    bottom: 60px;
    left: 10px;
    z-index: 3;
    opacity: 0.7;
    height: 320px;
    width: 480px;
    transform-origin: bottom left;
    transform: scale(0.75);
    transition: transform 0.3s;
>>>>>>> 3ef81c17
  }
  #make-guess-button, #guess-button {
    background-color: #212121;
  }

  #guess-button:hover, #reset-button {
    opacity: 1.0;
  }

  #play-again-button{
    background-color: #43B581;
  }

  #next-button, #summary-button {
    background-color: #F44336;
  }

<<<<<<< HEAD
  @media (max-width: 750px) {
    
    #container-map{
      --inactive-width: 25vw;
      
      &.container-map--size-1{
        --active-width: 25vw;
      }
=======
  @media (max-width: 900px) {
    #make-guess-button, #guess-button {
      width: 300px;
    }

    #next-button, #summary-button {
      width: 400px;
>>>>>>> 3ef81c17
    }
    

<<<<<<< HEAD
=======
    #map {
      height: 265px;
      width: 400px;
    }
>>>>>>> 3ef81c17
  }

  @media (max-width: 450px) {
    #container-map{
      display: flex;
      flex-direction: column;
      .container-map_controls{
        display: none;
      }
      #map{
        display: none;
      }
      &.container-map--active #map{
        display: block;
      }

      &.container-map--active .container-map_controls{
        display: none;
      }
      bottom: 0;
      width: 95%;
      &.container-map--active {
        height: 30vh;
      }
      &.container-map--full{
        position: absolute;
        --width: 100%;
        height: calc(100% - 64px);
        bottom: 0;
        margin: 0;
        max-height: 100%;
      }
    }
<<<<<<< HEAD
    #make-guess-button, #next-button, #summary-button {
      bottom: 0;
      width: 100%;
=======

    #map {
      bottom: -280px;
      height: 200px;
      width: 300px;
      opacity: 1.0;
      transition: transform 1s;
>>>>>>> 3ef81c17
    }
     #guess-button{
       width: 75%;
     }

    #hide-map-button {
      position: absolute;
      top: 0;
      right: 0;
      z-index: 4;
    }
  }
</style><|MERGE_RESOLUTION|>--- conflicted
+++ resolved
@@ -1,5 +1,4 @@
 <template>
-<<<<<<< HEAD
   <div id="container-map" 
       :class="[(($viewport.width >= 450 && (activeMap|| pinActive)) || isMakeGuessButtonClicked) ? 'container-map--active': '', (printMapFull) ? 'container-map--full': '', `container-map--size-${size}`]"
       @mouseover="activeMap = true"
@@ -19,13 +18,6 @@
           <v-icon dark >mdi-pin{{(pinActive)? '-off': ''}}</v-icon>
         </v-btn>
       </div>
-=======
-  <div>
-    <div
-      id="map"
-      @mouseover="mouseOverMap"
-      @mouseleave="mouseOutMap">
->>>>>>> 3ef81c17
     </div>
     <v-btn
       id="hide-map-button"
@@ -43,10 +35,9 @@
     <button
       id="make-guess-button"
       v-if="$viewport.width < 450 && !isGuessButtonClicked && !isMakeGuessButtonClicked"
-<<<<<<< HEAD
       @click="showMap"
       >
-      MAKE GUESS
+      {{ $t('Maps.makeGuess') }}
     </button>
     <div>
       <button
@@ -61,21 +52,9 @@
         :disabled="selectedLatLng == null || isGuessButtonClicked || (!!this.room && !isReady)"
         v-if="!isNextButtonVisible && !isSummaryButtonVisible && !isExitButtonVisible && ($viewport.width > 450 || isMakeGuessButtonClicked)"
         @click="selectLocation"
-        >GUESS
+        >{{ $t('Maps.guess') }}
       </button>
     </div>
-=======
-      @click="showMap">
-      {{ $t('Maps.makeGuess') }}
-    </button>
-    <button
-      id="guess-button"
-      :disabled="selectedLatLng == null || isGuessButtonClicked"
-      v-if="!isGuessButtonClicked && ($viewport.width > 450 || isMakeGuessButtonClicked)"
-      @click="selectLocation"
-      >{{ $t('Maps.guess') }}
-    </button>
->>>>>>> 3ef81c17
     <button
       id="next-button"
       :disabled="!isNextButtonEnabled"
@@ -90,7 +69,6 @@
       @click="dialogSummary = true"
       >{{ $t('Maps.viewSummary') }}
     </button>
-<<<<<<< HEAD
     
     <div>
       <button
@@ -109,8 +87,6 @@
       </button>
     </div>
             
-=======
->>>>>>> 3ef81c17
     <DialogSummary
       :dialogSummary="dialogSummary"
       :summaryTexts="summaryTexts"
@@ -124,14 +100,10 @@
 </template>
 
 <script>
-<<<<<<< HEAD
   import firebase from 'firebase/app'
   import 'firebase/database'
 
   import DialogSummary from '@/components/DialogSummary'
-=======
-  import DialogSummary from '@/components/widgets/dialog/DialogSummary'
->>>>>>> 3ef81c17
 
   export default {
     props: [
@@ -332,21 +304,12 @@
         var infoWindow = new google.maps.InfoWindow({
           content: dataToDisplay
         })
-<<<<<<< HEAD
         infoWindow.open(this.map, this.markers[(playerName || endGame) ? this.markers.length - 1: 0])
       },
       drawPolyline(selectedLatLng, i=0, randomLatLng= this.randomLatLng) {
         var polyline = new google.maps.Polyline({
           path: [selectedLatLng, randomLatLng],
           strokeColor: this.strokeColors[i%this.strokeColors.length],
-=======
-        infoWindow.open(this.map, this.markers[0])
-      },
-      drawPolyline() {
-        this.polyline = new google.maps.Polyline({
-          path: [this.selectedLatLng, this.randomLatLng],
-          strokeColor: '#FF0000',
->>>>>>> 3ef81c17
         })
         polyline.setMap(this.map)
         this.polylines.push(polyline)
@@ -410,7 +373,6 @@
             this.setInfoWindow(null, distance, points, true)
           })
 
-<<<<<<< HEAD
         }
         else {
           this.room.on('value', (snapshot) => {
@@ -444,40 +406,6 @@
 
               });
             }
-=======
-        this.$emit('playAgain')
-      },
-      mouseOverMap() {
-        // Focus on map
-        if (this.$viewport.width > 450) {
-          document.getElementById('map').style.opacity = 1.0
-          document.getElementById('map').style.transform = 'scale(1)'
-        }
-      },
-      mouseOutMap() {
-        // Focus on map while the player selected a location
-        // Otherwise set the opacity of the map
-        if (this.isSelected == false && this.$viewport.width > 450) {
-          document.getElementById('map').style.opacity = 0.7
-          document.getElementById('map').style.transform = 'scale(0.75)'
-        }
-      }
-    },
-    watch: {
-      randomLatLng: function(newVal, oldVal) {
-        // Enable click event when a random streetview is set
-        if (newVal != null) {
-          const that = this
-          that.map.addListener('click', (e) => {
-            // Clear the previous marker when clicking the map
-            that.removeMarkers()
-
-            // Show the new marker
-            that.putMarker(e.latLng)
-
-            // Save latLng
-            that.selectedLatLng = e.latLng
->>>>>>> 3ef81c17
           })
         }
       }
@@ -660,18 +588,13 @@
     font-size: 16px;
     text-decoration: none;
     text-align: center;
-<<<<<<< HEAD
     padding: 10px 0;   
-=======
-    padding: 10px 60px;
->>>>>>> 3ef81c17
   }
 
   #make-guess-button, #guess-button {
     width: 75%;
   }
 
-<<<<<<< HEAD
   #reset-button {
     width: 25%;
     background-color: #ff5e5e;
@@ -682,23 +605,6 @@
   }
   button.w-50{
     width: 50%;
-=======
-  #next-button, #summary-button {
-    width: 480px;
-  }
-
-  #map {
-    position: absolute;
-    bottom: 60px;
-    left: 10px;
-    z-index: 3;
-    opacity: 0.7;
-    height: 320px;
-    width: 480px;
-    transform-origin: bottom left;
-    transform: scale(0.75);
-    transition: transform 0.3s;
->>>>>>> 3ef81c17
   }
   #make-guess-button, #guess-button {
     background-color: #212121;
@@ -716,7 +622,6 @@
     background-color: #F44336;
   }
 
-<<<<<<< HEAD
   @media (max-width: 750px) {
     
     #container-map{
@@ -725,25 +630,9 @@
       &.container-map--size-1{
         --active-width: 25vw;
       }
-=======
-  @media (max-width: 900px) {
-    #make-guess-button, #guess-button {
-      width: 300px;
-    }
-
-    #next-button, #summary-button {
-      width: 400px;
->>>>>>> 3ef81c17
     }
     
 
-<<<<<<< HEAD
-=======
-    #map {
-      height: 265px;
-      width: 400px;
-    }
->>>>>>> 3ef81c17
   }
 
   @media (max-width: 450px) {
@@ -777,19 +666,9 @@
         max-height: 100%;
       }
     }
-<<<<<<< HEAD
     #make-guess-button, #next-button, #summary-button {
       bottom: 0;
       width: 100%;
-=======
-
-    #map {
-      bottom: -280px;
-      height: 200px;
-      width: 300px;
-      opacity: 1.0;
-      transition: transform 1s;
->>>>>>> 3ef81c17
     }
      #guess-button{
        width: 75%;
